--- conflicted
+++ resolved
@@ -3,7 +3,13 @@
 use regex::Regex;
 use sysinfo::{ProcessExt, System, SystemExt};
 
-<<<<<<< HEAD
+#[cfg(target_os = "windows")]
+const TARGET_PROCESS: &str = "LeagueClientUx.exe";
+#[cfg(target_os = "linux")]
+const TARGET_PROCESS: &str = "LeagueClientUx.";
+#[cfg(target_os = "macos")]
+const TARGET_PROCESS: &str = "LeagueClientUx";
+
 pub fn get_auth_info() -> Result<(String, u16), ()> {
     let mut sys = System::new_all();
     sys.refresh_processes();
@@ -11,7 +17,7 @@
     let args = sys
         .processes()
         .values()
-        .find(|p| p.name() == "LeagueClientUx.exe")
+        .find(|p| p.name() == TARGET_PROCESS)
         .map(|p| p.cmd())
         .ok_or(())?;
 
@@ -29,14 +35,6 @@
 
     Ok((general_purpose::STANDARD.encode(format!("riot:{}", auth_token)), port))
 }
-=======
-#[cfg(target_os = "windows")]
-const TARGET_PROCESS: &str = "LeagueClientUx.exe";
-#[cfg(target_os = "linux")]
-const TARGET_PROCESS: &str = "LeagueClientUx.";
-#[cfg(target_os = "macos")]
-const TARGET_PROCESS: &str = "LeagueClientUx";
->>>>>>> b5366816
 
 pub fn find_process(system: &System) -> Result<String, &'static str> {
     system
